package db

import (
	"strconv"
	"strings"
)

<<<<<<< HEAD
=======
const buildColumns = "id, name, job_id, status, scheduled, inputs_determined, engine, engine_metadata, start_time, end_time, reap_time"
const qualifiedBuildColumns = "b.id, b.name, b.job_id, b.status, b.scheduled, b.inputs_determined, b.engine, b.engine_metadata, b.start_time, b.end_time, b.reap_time, j.name as job_name, p.id as pipeline_id, p.name as pipeline_name"

func (db *SQLDB) GetBuilds(page Page) ([]Build, Pagination, error) {
	query := `
		SELECT ` + qualifiedBuildColumns + `
		FROM builds b
		LEFT OUTER JOIN jobs j ON b.job_id = j.id
		LEFT OUTER JOIN pipelines p ON j.pipeline_id = p.id
	`

	var rows *sql.Rows
	var err error

	if page.Since == 0 && page.Until == 0 {
		rows, err = db.conn.Query(fmt.Sprintf(`
			%s
			ORDER BY b.id DESC
			LIMIT $1
		`, query), page.Limit)
	} else if page.Until != 0 {
		rows, err = db.conn.Query(fmt.Sprintf(`
			SELECT sub.*
				FROM (
						%s
				WHERE b.id > $1
				ORDER BY b.id ASC
				LIMIT $2
			) sub
			ORDER BY sub.id DESC
		`, query), page.Until, page.Limit)
	} else {
		rows, err = db.conn.Query(fmt.Sprintf(`
			%s
			WHERE b.id < $1
			ORDER BY b.id DESC
			LIMIT $2
		`, query), page.Since, page.Limit)
	}

	if err != nil {
		return nil, Pagination{}, err
	}

	defer rows.Close()

	builds := []Build{}

	for rows.Next() {
		build, _, err := scanBuild(rows)
		if err != nil {
			return nil, Pagination{}, err
		}

		builds = append(builds, build)
	}

	if len(builds) == 0 {
		return builds, Pagination{}, nil
	}

	var minID int
	var maxID int

	err = db.conn.QueryRow(`
		SELECT COALESCE(MAX(b.id), 0) as maxID,
			COALESCE(MIN(b.id), 0) as minID
		FROM builds b
	`).Scan(&maxID, &minID)
	if err != nil {
		return nil, Pagination{}, err
	}

	first := builds[0]
	last := builds[len(builds)-1]

	var pagination Pagination

	if first.ID < maxID {
		pagination.Previous = &Page{
			Until: first.ID,
			Limit: page.Limit,
		}
	}

	if last.ID > minID {
		pagination.Next = &Page{
			Since: last.ID,
			Limit: page.Limit,
		}
	}

	return builds, pagination, nil
}

func (db *SQLDB) FindJobIDForBuild(buildID int) (int, bool, error) {
	row := db.conn.QueryRow(`
		SELECT j.id
		FROM jobs j
		LEFT OUTER JOIN builds b ON j.id = b.job_id
		LEFT OUTER JOIN pipelines p ON j.pipeline_id = p.id
		WHERE b.id = $1
		`, buildID)
	var id int
	err := row.Scan(&id)
	if err != nil {
		if err == sql.ErrNoRows {
			return 0, false, nil
		}
		return 0, false, err
	}
	return id, true, nil
}

>>>>>>> 34b69414
func (db *SQLDB) GetAllStartedBuilds() ([]Build, error) {
	rows, err := db.conn.Query(`
		SELECT ` + qualifiedBuildColumns + `
		FROM builds b
		LEFT OUTER JOIN jobs j ON b.job_id = j.id
		LEFT OUTER JOIN pipelines p ON j.pipeline_id = p.id
		LEFT OUTER JOIN teams t ON b.team_id = t.id
		WHERE b.status = 'started'
	`)
	if err != nil {
		return nil, err
	}

	defer rows.Close()

	bs := []Build{}

	for rows.Next() {
		build, _, err := db.buildFactory.ScanBuild(rows)
		if err != nil {
			return nil, err
		}

		bs = append(bs, build)
	}

	return bs, nil
}

func (db *SQLDB) UpdateBuildPreparation(buildPrep BuildPreparation) error {
	tx, err := db.conn.Begin()
	if err != nil {
		return err
	}

	defer tx.Rollback()

	err = db.buildPrepHelper.UpdateBuildPreparation(tx, buildPrep)
	if err != nil {
		return err
	}

	return tx.Commit()
}

func (db *SQLDB) ResetBuildPreparationsWithPipelinePaused(pipelineID int) error {
	_, err := db.conn.Exec(`
			UPDATE build_preparation
			SET paused_pipeline='blocking',
			    paused_job='unknown',
					max_running_builds='unknown',
					inputs='{}',
					inputs_satisfied='unknown'
			FROM build_preparation bp, builds b, jobs j
			WHERE bp.build_id = b.id AND b.job_id = j.id
				AND j.pipeline_id = $1 AND b.status = 'pending' AND b.scheduled = false
		`, pipelineID)
	return err
}

func (db *SQLDB) DeleteBuildEventsByBuildIDs(buildIDs []int) error {
	if len(buildIDs) == 0 {
		return nil
	}

	interfaceBuildIDs := make([]interface{}, len(buildIDs))
	for i, buildID := range buildIDs {
		interfaceBuildIDs[i] = buildID
	}

	indexStrings := make([]string, len(buildIDs))
	for i := range indexStrings {
		indexStrings[i] = "$" + strconv.Itoa(i+1)
	}

	tx, err := db.conn.Begin()
	if err != nil {
		return err
	}

	defer tx.Rollback()

	_, err = tx.Exec(`
   DELETE FROM build_events
	 WHERE build_id IN (`+strings.Join(indexStrings, ",")+`)
	 `, interfaceBuildIDs...)
	if err != nil {
		return err
	}

	_, err = tx.Exec(`
		UPDATE builds
		SET reap_time = now()
		WHERE id IN (`+strings.Join(indexStrings, ",")+`)
	`, interfaceBuildIDs...)
	if err != nil {
		return err
	}

	err = tx.Commit()
	return err
}<|MERGE_RESOLUTION|>--- conflicted
+++ resolved
@@ -1,106 +1,10 @@
 package db
 
 import (
+	"database/sql"
 	"strconv"
 	"strings"
 )
-
-<<<<<<< HEAD
-=======
-const buildColumns = "id, name, job_id, status, scheduled, inputs_determined, engine, engine_metadata, start_time, end_time, reap_time"
-const qualifiedBuildColumns = "b.id, b.name, b.job_id, b.status, b.scheduled, b.inputs_determined, b.engine, b.engine_metadata, b.start_time, b.end_time, b.reap_time, j.name as job_name, p.id as pipeline_id, p.name as pipeline_name"
-
-func (db *SQLDB) GetBuilds(page Page) ([]Build, Pagination, error) {
-	query := `
-		SELECT ` + qualifiedBuildColumns + `
-		FROM builds b
-		LEFT OUTER JOIN jobs j ON b.job_id = j.id
-		LEFT OUTER JOIN pipelines p ON j.pipeline_id = p.id
-	`
-
-	var rows *sql.Rows
-	var err error
-
-	if page.Since == 0 && page.Until == 0 {
-		rows, err = db.conn.Query(fmt.Sprintf(`
-			%s
-			ORDER BY b.id DESC
-			LIMIT $1
-		`, query), page.Limit)
-	} else if page.Until != 0 {
-		rows, err = db.conn.Query(fmt.Sprintf(`
-			SELECT sub.*
-				FROM (
-						%s
-				WHERE b.id > $1
-				ORDER BY b.id ASC
-				LIMIT $2
-			) sub
-			ORDER BY sub.id DESC
-		`, query), page.Until, page.Limit)
-	} else {
-		rows, err = db.conn.Query(fmt.Sprintf(`
-			%s
-			WHERE b.id < $1
-			ORDER BY b.id DESC
-			LIMIT $2
-		`, query), page.Since, page.Limit)
-	}
-
-	if err != nil {
-		return nil, Pagination{}, err
-	}
-
-	defer rows.Close()
-
-	builds := []Build{}
-
-	for rows.Next() {
-		build, _, err := scanBuild(rows)
-		if err != nil {
-			return nil, Pagination{}, err
-		}
-
-		builds = append(builds, build)
-	}
-
-	if len(builds) == 0 {
-		return builds, Pagination{}, nil
-	}
-
-	var minID int
-	var maxID int
-
-	err = db.conn.QueryRow(`
-		SELECT COALESCE(MAX(b.id), 0) as maxID,
-			COALESCE(MIN(b.id), 0) as minID
-		FROM builds b
-	`).Scan(&maxID, &minID)
-	if err != nil {
-		return nil, Pagination{}, err
-	}
-
-	first := builds[0]
-	last := builds[len(builds)-1]
-
-	var pagination Pagination
-
-	if first.ID < maxID {
-		pagination.Previous = &Page{
-			Until: first.ID,
-			Limit: page.Limit,
-		}
-	}
-
-	if last.ID > minID {
-		pagination.Next = &Page{
-			Since: last.ID,
-			Limit: page.Limit,
-		}
-	}
-
-	return builds, pagination, nil
-}
 
 func (db *SQLDB) FindJobIDForBuild(buildID int) (int, bool, error) {
 	row := db.conn.QueryRow(`
@@ -121,7 +25,6 @@
 	return id, true, nil
 }
 
->>>>>>> 34b69414
 func (db *SQLDB) GetAllStartedBuilds() ([]Build, error) {
 	rows, err := db.conn.Query(`
 		SELECT ` + qualifiedBuildColumns + `
