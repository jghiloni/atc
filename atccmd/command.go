package atccmd

import (
	"crypto/rand"
	"crypto/rsa"
	"crypto/tls"
<<<<<<< HEAD
	"encoding/json"
=======
	"database/sql"
>>>>>>> e3f39662
	"errors"
	"fmt"
	"io/ioutil"
	"net/http"
	_ "net/http/pprof"
	"net/url"
	"os"
	"strings"
	"time"

	"code.cloudfoundry.org/clock"
	"code.cloudfoundry.org/lager"
	"github.com/concourse/atc"
	"github.com/concourse/atc/api"
	"github.com/concourse/atc/api/buildserver"
	"github.com/concourse/atc/auth"
	"github.com/concourse/atc/builds"
	"github.com/concourse/atc/db"
	"github.com/concourse/atc/db/lock"
	"github.com/concourse/atc/db/migrations"
	"github.com/concourse/atc/dbng"
	"github.com/concourse/atc/engine"
	"github.com/concourse/atc/exec"
	"github.com/concourse/atc/gc/buildreaper"
	"github.com/concourse/atc/gcng"
	"github.com/concourse/atc/lockrunner"
	"github.com/concourse/atc/metric"
	"github.com/concourse/atc/pipelines"
	"github.com/concourse/atc/radar"
	"github.com/concourse/atc/resource"
	"github.com/concourse/atc/scheduler"
	"github.com/concourse/atc/web"
	"github.com/concourse/atc/web/publichandler"
	"github.com/concourse/atc/web/robotstxt"
	"github.com/concourse/atc/worker"
	"github.com/concourse/atc/worker/image"
	"github.com/concourse/atc/wrappa"
	"github.com/concourse/retryhttp"
	jwt "github.com/dgrijalva/jwt-go"
	multierror "github.com/hashicorp/go-multierror"
	"github.com/lib/pq"
	"github.com/tedsuo/ifrit"
	"github.com/tedsuo/ifrit/grouper"
	"github.com/tedsuo/ifrit/http_server"
	"github.com/tedsuo/ifrit/sigmon"
	"github.com/xoebus/zest"

	_ "github.com/concourse/atc/auth/genericoauth"
	_ "github.com/concourse/atc/auth/github"
	"github.com/concourse/atc/auth/provider"
	"github.com/concourse/atc/auth/routes"
)

type ATCCommand struct {
	Logger LagerFlag

	Authentication atc.AuthFlags `group:"Authentication"`

	// populated by main.go as providers inject their flags dynamically
	ProviderAuth map[string]provider.AuthConfig

	BindIP   IPFlag `long:"bind-ip"   default:"0.0.0.0" description:"IP address on which to listen for web traffic."`
	BindPort uint16 `long:"bind-port" default:"8080"    description:"Port on which to listen for HTTP traffic."`

	TLSBindPort uint16   `long:"tls-bind-port" description:"Port on which to listen for HTTPS traffic."`
	TLSCert     FileFlag `long:"tls-cert"      description:"File containing an SSL certificate."`
	TLSKey      FileFlag `long:"tls-key"       description:"File containing an RSA private key, used to encrypt HTTPS traffic."`

	ExternalURL URLFlag `long:"external-url" default:"http://127.0.0.1:8080" description:"URL used to reach any ATC from the outside world."`
	PeerURL     URLFlag `long:"peer-url"     default:"http://127.0.0.1:8080" description:"URL used to reach this ATC from other ATCs in the cluster."`

	OAuthBaseURL URLFlag `long:"oauth-base-url" description:"URL used as the base of OAuth redirect URIs. If not specified, the external URL is used."`

	AuthDuration time.Duration `long:"auth-duration" default:"24h" description:"Length of time for which tokens are valid. Afterwards, users will have to log back in."`

	Postgres PostgresConfig `group:"PostgreSQL Configuration" namespace:"postgres"`

	DebugBindIP   IPFlag `long:"debug-bind-ip"   default:"127.0.0.1" description:"IP address on which to listen for the pprof debugger endpoints."`
	DebugBindPort uint16 `long:"debug-bind-port" default:"8079"      description:"Port on which to listen for the pprof debugger endpoints."`

	SessionSigningKey FileFlag `long:"session-signing-key" description:"File containing an RSA private key, used to sign session tokens."`

	ResourceCheckingInterval     time.Duration `long:"resource-checking-interval" default:"1m" description:"Interval on which to check for new versions of resources."`
	OldResourceGracePeriod       time.Duration `long:"old-resource-grace-period" default:"5m" description:"How long to cache the result of a get step after a newer version of the resource is found."`
	ResourceCacheCleanupInterval time.Duration `long:"resource-cache-cleanup-interval" default:"30s" description:"Interval on which to cleanup old caches of resources."`

	CLIArtifactsDir DirFlag `long:"cli-artifacts-dir" description:"Directory containing downloadable CLI binaries."`

	Developer struct {
		Noop bool `short:"n" long:"noop"              description:"Don't actually do any automatic scheduling or checking."`
	} `group:"Developer Options"`

	AllowSelfSignedCertificates bool `long:"allow-self-signed-certificates" description:"Allow self signed certificates."`

	Worker struct {
		GardenURL       URLFlag           `long:"garden-url"       description:"A Garden API endpoint to register as a worker."`
		BaggageclaimURL URLFlag           `long:"baggageclaim-url" description:"A Baggageclaim API endpoint to register with the worker."`
		ResourceTypes   map[string]string `long:"resource"         description:"A resource type to advertise for the worker. Can be specified multiple times." value-name:"TYPE:IMAGE"`
	} `group:"Static Worker (optional)" namespace:"worker"`

	Metrics struct {
		HostName   string            `long:"metrics-host-name"   description:"Host string to attach to emitted metrics."`
		Tags       []string          `long:"metrics-tag"         description:"Tag to attach to emitted metrics. Can be specified multiple times." value-name:"TAG"`
		Attributes map[string]string `long:"metrics-attribute"   description:"A key-value attribute to attach to emitted metrics. Can be specified multiple times." value-name:"NAME:VALUE"`

		YellerAPIKey      string `long:"yeller-api-key"     description:"Yeller API key. If specified, all errors logged will be emitted."`
		YellerEnvironment string `long:"yeller-environment" description:"Environment to tag on all Yeller events emitted."`

		RiemannHost          string `long:"riemann-host"                description:"Riemann server address to emit metrics to."`
		RiemannPort          uint16 `long:"riemann-port" default:"5555" description:"Port of the Riemann server to emit metrics to."`
		RiemannServicePrefix string `long:"riemann-service-prefix" default:"" description:"An optional prefix for emitted Riemann services"`
	} `group:"Metrics & Diagnostics"`

	Server struct {
		XFrameOptions string `long:"x-frame-options" description:"The value to set for X-Frame-Options. If omitted, the header is not set."`
	} `group:"Web Server"`

	LogDBQueries bool `long:"log-db-queries" description:"Log database queries."`

	GCInterval time.Duration `long:"gc-interval" default:"30s" description:"Interval on which to perform garbage collection."`

	BuildTrackerInterval time.Duration `long:"build-tracker-interval" default:"10s" description:"Interval on which to run build tracking."`
}

func (cmd *ATCCommand) Execute(args []string) error {
	runner, err := cmd.Runner(args)
	if err != nil {
		return err
	}

	return <-ifrit.Invoke(sigmon.New(runner)).Wait()
}

func (cmd *ATCCommand) Runner(args []string) (ifrit.Runner, error) {
	err := cmd.validate()
	if err != nil {
		return nil, err
	}

	logger, reconfigurableSink := cmd.constructLogger()

	go metric.PeriodicallyEmit(logger.Session("periodic-metrics"), 10*time.Second)

	if cmd.Metrics.RiemannHost != "" {
		cmd.configureMetrics(logger)
	}

	dbConn, dbngConn, err := cmd.constructDBConn(logger)
	if err != nil {
		return nil, err
	}
	if cmd.LogDBQueries {
		dbConn = db.Log(logger.Session("log-conn"), dbConn)
	}

	lockConn, err := cmd.constructLockConn()
	if err != nil {
		return nil, err
	}

	lockFactory := lock.NewLockFactory(lockConn)

	listener := pq.NewListener(cmd.Postgres.ConnectionString(), time.Second, time.Minute, nil)
	bus := db.NewNotificationsBus(listener, dbConn)

	sqlDB := db.NewSQL(dbConn, bus, lockFactory)
	resourceFetcherFactory := resource.NewFetcherFactory(sqlDB, clock.NewClock())
	resourceFactoryFactory := resource.NewResourceFactoryFactory()
	pipelineDBFactory := db.NewPipelineDBFactory(dbConn, bus, lockFactory)
	dbBuildFactory := dbng.NewBuildFactory(dbngConn)
	dbVolumeFactory := dbng.NewVolumeFactory(dbngConn)
	dbContainerFactory := dbng.NewContainerFactory(dbngConn)
	dbTeamFactory := dbng.NewTeamFactory(dbngConn, lockFactory)
	dbPipelineFactory := dbng.NewPipelineFactory(dbngConn, lockFactory)
	dbWorkerFactory := dbng.NewWorkerFactory(dbngConn)
	dbWorkerLifecycle := dbng.NewWorkerLifecycle(dbngConn)
	dbResourceCacheFactory := dbng.NewResourceCacheFactory(dbngConn, lockFactory)
	dbResourceConfigFactory := dbng.NewResourceConfigFactory(dbngConn, lockFactory)
	dbWorkerBaseResourceTypeFactory := dbng.NewWorkerBaseResourceTypeFactory(dbngConn)
	workerClient := cmd.constructWorkerPool(
		logger,
		sqlDB,
		resourceFetcherFactory,
		resourceFactoryFactory,
		dbResourceCacheFactory,
		dbResourceConfigFactory,
		dbWorkerBaseResourceTypeFactory,
		dbVolumeFactory,
		dbWorkerFactory,
		dbTeamFactory,
	)

	resourceFetcher := resourceFetcherFactory.FetcherFor(workerClient)
	resourceFactory := resourceFactoryFactory.FactoryFor(workerClient)
	teamDBFactory := db.NewTeamDBFactory(dbConn, bus, lockFactory)
	engine := cmd.constructEngine(workerClient, resourceFetcher, resourceFactory, dbResourceCacheFactory, teamDBFactory)

	radarSchedulerFactory := pipelines.NewRadarSchedulerFactory(
		resourceFactory,
		cmd.ResourceCheckingInterval,
		engine,
	)

	radarScannerFactory := radar.NewScannerFactory(
		resourceFactory,
		cmd.ResourceCheckingInterval,
		cmd.ExternalURL.String(),
	)

	signingKey, err := cmd.loadOrGenerateSigningKey()
	if err != nil {
		return nil, err
	}

	err = sqlDB.CreateDefaultTeamIfNotExists()
	if err != nil {
		return nil, err
	}

	err = cmd.configureAuthForDefaultTeam(dbTeamFactory)
	if err != nil {
		return nil, err
	}

	providerFactory := auth.NewOAuthFactory(
		logger.Session("oauth-provider-factory"),
		cmd.oauthBaseURL(),
		routes.OAuthRoutes,
		routes.OAuthCallback,
	)
	if err != nil {
		return nil, err
	}

	drain := make(chan struct{})

	apiHandler, err := cmd.constructAPIHandler(
		logger,
		reconfigurableSink,
		sqlDB,
		teamDBFactory,
		dbTeamFactory,
		dbPipelineFactory,
		dbWorkerFactory,
		dbVolumeFactory,
		dbContainerFactory,
		providerFactory,
		signingKey,
		pipelineDBFactory,
		engine,
		workerClient,
		drain,
		radarSchedulerFactory,
		radarScannerFactory,
	)

	if err != nil {
		return nil, err
	}

	oauthHandler, err := auth.NewOAuthHandler(
		logger,
		providerFactory,
		dbTeamFactory,
		signingKey,
		cmd.AuthDuration,
		cmd.isTLSEnabled(),
	)
	if err != nil {
		return nil, err
	}

	webHandler, err := web.NewHandler(logger)
	if err != nil {
		return nil, err
	}
	webHandler = metric.WrapHandler(logger, "web", webHandler)

	publicHandler, err := publichandler.NewHandler()
	if err != nil {
		return nil, err
	}

	var httpHandler, httpsHandler http.Handler
	if cmd.isTLSEnabled() {
		httpHandler = cmd.constructHTTPHandler(
			logger,
			tlsRedirectHandler{
				externalHost: cmd.ExternalURL.URL().Host,
				baseHandler:  webHandler,
			},
			tlsRedirectHandler{
				externalHost: cmd.ExternalURL.URL().Host,
				baseHandler:  publicHandler,
			},

			// note: intentionally not wrapping API; redirecting is more trouble than
			// it's worth.

			// we're mainly interested in having the web UI consistently https:// -
			// API requests will likely not respect the redirected https:// URI upon
			// the next request, plus the payload will have already been sent in
			// plaintext
			apiHandler,

			tlsRedirectHandler{
				externalHost: cmd.ExternalURL.URL().Host,
				baseHandler:  oauthHandler,
			},
		)

		httpsHandler = cmd.constructHTTPHandler(
			logger,
			webHandler,
			publicHandler,
			apiHandler,
			oauthHandler,
		)
	} else {
		httpHandler = cmd.constructHTTPHandler(
			logger,
			webHandler,
			publicHandler,
			apiHandler,
			oauthHandler,
		)
	}

	members := []grouper.Member{
		{"drainer", drainer{
			logger: logger.Session("drain"),
			drain:  drain,
			tracker: builds.NewTracker(
				logger.Session("build-tracker"),
				sqlDB,
				engine,
			),
			bus: bus,
		}},

		{"debug", http_server.New(
			cmd.debugBindAddr(),
			http.DefaultServeMux,
		)},

		{"pipelines", pipelines.SyncRunner{
			Syncer: cmd.constructPipelineSyncer(
				logger.Session("syncer"),
				sqlDB,
				pipelineDBFactory,
				dbPipelineFactory,
				radarSchedulerFactory,
			),
			Interval: 10 * time.Second,
			Clock:    clock.NewClock(),
		}},

		{"builds", builds.TrackerRunner{
			Tracker: builds.NewTracker(
				logger.Session("build-tracker"),
				sqlDB,
				engine,
			),
			ListenBus: bus,
			Interval:  cmd.BuildTrackerInterval,
			Clock:     clock.NewClock(),
			DrainCh:   drain,
			Logger:    logger.Session("tracker-runner"),
		}},

		{"collector", lockrunner.NewRunner(
			logger.Session("collector-runner"),
			gcng.NewCollector(
				logger.Session("ng-collector"),
				gcng.NewBuildCollector(
					logger.Session("build-collector"),
					dbBuildFactory,
				),
				gcng.NewWorkerCollector(
					logger.Session("worker-collector"),
					dbWorkerLifecycle,
				),
				gcng.NewResourceCacheUseCollector(
					logger.Session("resource-cache-use-collector"),
					dbResourceCacheFactory,
				),
				gcng.NewResourceConfigUseCollector(
					logger.Session("resource-config-use-collector"),
					dbResourceConfigFactory,
				),
				gcng.NewResourceConfigCollector(
					logger.Session("resource-config-collector"),
					dbResourceConfigFactory,
				),
				gcng.NewResourceCacheCollector(
					logger.Session("resource-cache-collector"),
					dbResourceCacheFactory,
				),
				gcng.NewVolumeCollector(
					logger.Session("volume-collector"),
					dbVolumeFactory,
					gcng.NewBaggageclaimClientFactory(dbWorkerFactory),
				),
				gcng.NewContainerCollector(
					logger.Session("container-collector"),
					dbContainerFactory,
					dbWorkerFactory,
					gcng.NewGardenClientFactory(),
				),
			),
			"collector",
			sqlDB,
			clock.NewClock(),
			cmd.GCInterval,
		)},

		{"build-reaper", lockrunner.NewRunner(
			logger.Session("build-reaper-runner"),
			buildreaper.NewBuildReaper(
				logger.Session("build-reaper"),
				sqlDB,
				pipelineDBFactory,
				500,
			),
			"build-reaper",
			sqlDB,
			clock.NewClock(),
			30*time.Second,
		)},
	}

	if cmd.Worker.GardenURL.URL() != nil {
		members = cmd.appendStaticWorker(logger, dbWorkerFactory, members)
	}

	if httpsHandler != nil {
		cert, err := tls.LoadX509KeyPair(string(cmd.TLSCert), string(cmd.TLSKey))
		if err != nil {
			return nil, err
		}

		tlsConfig := &tls.Config{
			Certificates: []tls.Certificate{cert},
			NextProtos:   []string{"h2"},
		}

		members = append(members, grouper.Member{"web-tls", http_server.NewTLSServer(
			cmd.tlsBindAddr(),
			httpsHandler,
			tlsConfig,
		)})
	}

	members = append(members, grouper.Member{"web", http_server.New(
		cmd.nonTLSBindAddr(),
		httpHandler,
	)})

	return onReady(grouper.NewParallel(os.Interrupt, members), func() {
		logData := lager.Data{
			"http":  cmd.nonTLSBindAddr(),
			"debug": cmd.debugBindAddr(),
		}

		if cmd.isTLSEnabled() {
			logData["https"] = cmd.tlsBindAddr()
		}

		logger.Info("listening", logData)
	}), nil
}

func onReady(runner ifrit.Runner, cb func()) ifrit.Runner {
	return ifrit.RunFunc(func(signals <-chan os.Signal, ready chan<- struct{}) error {
		process := ifrit.Background(runner)

		subExited := process.Wait()
		subReady := process.Ready()

		for {
			select {
			case <-subReady:
				cb()
				subReady = nil
			case err := <-subExited:
				return err
			case sig := <-signals:
				process.Signal(sig)
			}
		}
	})
}

func (cmd *ATCCommand) oauthBaseURL() string {
	baseURL := cmd.OAuthBaseURL.String()
	if baseURL == "" {
		baseURL = cmd.ExternalURL.String()
	}
	return baseURL
}

func (cmd *ATCCommand) validate() error {
	var errs *multierror.Error
	isConfigured := false

	for _, p := range cmd.ProviderAuth {
		if p.IsConfigured() {
			err := p.Validate()

			if err != nil {
				errs = multierror.Append(errs, err)
			}

			isConfigured = true
		}
	}

	if cmd.Authentication.BasicAuth.IsConfigured() {
		err := cmd.Authentication.BasicAuth.Validate()
		if err != nil {
			errs = multierror.Append(errs, err)
		}
		isConfigured = true
	}

	if !isConfigured && !cmd.Authentication.NoAuth {
		errs = multierror.Append(
			errs,
			errors.New("must configure basic auth, OAuth, UAAAuth, or provide no-auth flag"),
		)
	}

	tlsFlagCount := 0
	if cmd.TLSBindPort != 0 {
		tlsFlagCount++
	}
	if cmd.TLSCert != "" {
		tlsFlagCount++
	}
	if cmd.TLSKey != "" {
		tlsFlagCount++
	}

	if tlsFlagCount == 3 {
		if cmd.ExternalURL.URL().Scheme != "https" {
			errs = multierror.Append(
				errs,
				errors.New("must specify HTTPS external-url to use TLS"),
			)
		}
	} else if tlsFlagCount != 0 {
		errs = multierror.Append(
			errs,
			errors.New("must specify --tls-bind-port, --tls-cert, --tls-key to use TLS"),
		)
	}

	return errs.ErrorOrNil()
}

func (cmd *ATCCommand) nonTLSBindAddr() string {
	return fmt.Sprintf("%s:%d", cmd.BindIP, cmd.BindPort)
}

func (cmd *ATCCommand) tlsBindAddr() string {
	return fmt.Sprintf("%s:%d", cmd.BindIP, cmd.TLSBindPort)
}

func (cmd *ATCCommand) internalURL() string {
	if cmd.isTLSEnabled() {
		if strings.Contains(cmd.ExternalURL.String(), ":") {
			return cmd.ExternalURL.String()
		} else {
			return fmt.Sprintf("%s:%d", cmd.ExternalURL, cmd.TLSBindPort)
		}
	} else {
		return fmt.Sprintf("http://127.0.0.1:%d", cmd.BindPort)
	}
}

func (cmd *ATCCommand) debugBindAddr() string {
	return fmt.Sprintf("%s:%d", cmd.DebugBindIP, cmd.DebugBindPort)
}

func (cmd *ATCCommand) constructLogger() (lager.Logger, *lager.ReconfigurableSink) {
	logger, reconfigurableSink := cmd.Logger.Logger("atc")

	if cmd.Metrics.YellerAPIKey != "" {
		yellerSink := zest.NewYellerSink(cmd.Metrics.YellerAPIKey, cmd.Metrics.YellerEnvironment)
		logger.RegisterSink(yellerSink)
	}

	return logger, reconfigurableSink
}

func (cmd *ATCCommand) configureMetrics(logger lager.Logger) {
	host := cmd.Metrics.HostName
	if host == "" {
		host, _ = os.Hostname()
	}

	metric.Initialize(
		logger.Session("metrics"),
		fmt.Sprintf("%s:%d", cmd.Metrics.RiemannHost, cmd.Metrics.RiemannPort),
		host,
		cmd.Metrics.Tags,
		cmd.Metrics.Attributes,
		cmd.Metrics.RiemannServicePrefix,
	)
}

func (cmd *ATCCommand) constructDBConn(logger lager.Logger) (db.Conn, dbng.Conn, error) {
	driverName := "connection-counting"
	metric.SetupConnectionCountingDriver("postgres", cmd.Postgres.ConnectionString(), driverName)

	dbConn, err := migrations.LockDBAndMigrate(logger.Session("db.migrations"), driverName, cmd.Postgres.ConnectionString())
	if err != nil {
		return nil, nil, fmt.Errorf("failed to migrate database: %s", err)
	}

	dbngConn, err := migrations.DBNGConn(logger.Session("db.migrations"), driverName, cmd.Postgres.ConnectionString())
	if err != nil {
		return nil, nil, fmt.Errorf("failed to migrate database: %s", err)
	}

	dbConn.SetMaxOpenConns(64)
	dbngConn.SetMaxOpenConns(64)

	return metric.CountQueries(dbConn), dbngConn, nil
}

func (cmd *ATCCommand) constructLockConn() (*sql.DB, error) {
	dbConn, err := sql.Open("postgres", cmd.Postgres.ConnectionString())
	if err != nil {
		return nil, err
	}

	dbConn.SetMaxOpenConns(1)
	dbConn.SetMaxIdleConns(1)
	dbConn.SetConnMaxLifetime(0)

	return dbConn, nil
}

func (cmd *ATCCommand) constructWorkerPool(
	logger lager.Logger,
	sqlDB *db.SQLDB,
	resourceFetcherFactory resource.FetcherFactory,
	resourceFactoryFactory resource.ResourceFactoryFactory,
	dbResourceCacheFactory dbng.ResourceCacheFactory,
	dbResourceConfigFactory dbng.ResourceConfigFactory,
	dbWorkerBaseResourceTypeFactory dbng.WorkerBaseResourceTypeFactory,
	dbVolumeFactory dbng.VolumeFactory,
	dbWorkerFactory dbng.WorkerFactory,
	dbTeamFactory dbng.TeamFactory,
) worker.Client {
	imageResourceFetcherFactory := image.NewImageResourceFetcherFactory(
		resourceFetcherFactory,
		resourceFactoryFactory,
		dbResourceCacheFactory,
		dbResourceConfigFactory,
		clock.NewClock(),
	)
	return worker.NewPool(
		worker.NewDBWorkerProvider(
			logger,
			sqlDB,
			retryhttp.NewExponentialBackOffFactory(5*time.Minute),
			image.NewImageFactory(imageResourceFetcherFactory),
			dbResourceCacheFactory,
			dbResourceConfigFactory,
			dbWorkerBaseResourceTypeFactory,
			dbVolumeFactory,
			dbTeamFactory,
			dbWorkerFactory,
		),
	)
}

func (cmd *ATCCommand) loadOrGenerateSigningKey() (*rsa.PrivateKey, error) {
	var signingKey *rsa.PrivateKey

	if cmd.SessionSigningKey == "" {
		generatedKey, err := rsa.GenerateKey(rand.Reader, 2048)
		if err != nil {
			return nil, fmt.Errorf("failed to generate session signing key: %s", err)
		}

		signingKey = generatedKey
	} else {
		rsaKeyBlob, err := ioutil.ReadFile(string(cmd.SessionSigningKey))
		if err != nil {
			return nil, fmt.Errorf("failed to read session signing key file: %s", err)
		}

		signingKey, err = jwt.ParseRSAPrivateKeyFromPEM(rsaKeyBlob)
		if err != nil {
			return nil, fmt.Errorf("failed to parse session signing key as RSA: %s", err)
		}
	}

	return signingKey, nil
}

func (cmd *ATCCommand) configureAuthForDefaultTeam(teamFactory dbng.TeamFactory) error {
	team, found, err := teamFactory.FindTeam(atc.DefaultTeamName)
	if !found {
		return errors.New("default team not found")
	}

	var basicAuth *atc.BasicAuth
	if cmd.Authentication.BasicAuth.IsConfigured() {
		basicAuth = &atc.BasicAuth{
			BasicAuthUsername: cmd.Authentication.BasicAuth.Username,
			BasicAuthPassword: cmd.Authentication.BasicAuth.Password,
		}
	}
	err = team.UpdateBasicAuth(basicAuth)
	if err != nil {
		return err
	}

	teamAuth := make(map[string]*json.RawMessage)
	for name, config := range cmd.ProviderAuth {
		if config.IsConfigured() {
			data, err := json.Marshal(config)
			if err != nil {
				return err
			}

			teamAuth[name] = (*json.RawMessage)(&data)
		}
	}

	err = team.UpdateProviderAuth(teamAuth)
	if err != nil {
		return err
	}

	return nil
}

func (cmd *ATCCommand) constructEngine(
	workerClient worker.Client,
	resourceFetcher resource.Fetcher,
	resourceFactory resource.ResourceFactory,
	dbResourceCacheFactory dbng.ResourceCacheFactory,
	teamDBFactory db.TeamDBFactory,
) engine.Engine {
	gardenFactory := exec.NewGardenFactory(
		workerClient,
		resourceFetcher,
		resourceFactory,
		dbResourceCacheFactory,
	)

	execV2Engine := engine.NewExecEngine(
		gardenFactory,
		engine.NewBuildDelegateFactory(),
		teamDBFactory,
		cmd.ExternalURL.String(),
	)

	execV1Engine := engine.NewExecV1DummyEngine()

	return engine.NewDBEngine(engine.Engines{execV2Engine, execV1Engine})
}

func (cmd *ATCCommand) constructHTTPHandler(
	logger lager.Logger,
	webHandler http.Handler,
	publicHandler http.Handler,
	apiHandler http.Handler,
	oauthHandler http.Handler,
) http.Handler {
	webMux := http.NewServeMux()
	webMux.Handle("/api/v1/", apiHandler)
	webMux.Handle("/auth/", oauthHandler)
	webMux.Handle("/public/", publicHandler)
	webMux.Handle("/robots.txt", robotstxt.Handler{})
	webMux.Handle("/", webHandler)

	httpHandler := wrappa.LoggerHandler{
		Logger: logger,

		Handler: wrappa.SecurityHandler{
			XFrameOptions: cmd.Server.XFrameOptions,

			// proxy Authorization header to/from auth cookie,
			// to support auth from JS (EventSource) and custom JWT auth
			Handler: auth.CookieSetHandler{
				Handler: webMux,
			},
		},
	}

	return httpHandler
}

func (cmd *ATCCommand) constructAPIHandler(
	logger lager.Logger,
	reconfigurableSink *lager.ReconfigurableSink,
	sqlDB *db.SQLDB,
	teamDBFactory db.TeamDBFactory,
	dbTeamFactory dbng.TeamFactory,
	dbPipelineFactory dbng.PipelineFactory,
	dbWorkerFactory dbng.WorkerFactory,
	dbVolumeFactory dbng.VolumeFactory,
	dbContainerFactory dbng.ContainerFactory,
	providerFactory auth.OAuthFactory,
	signingKey *rsa.PrivateKey,
	pipelineDBFactory db.PipelineDBFactory,
	engine engine.Engine,
	workerClient worker.Client,
	drain <-chan struct{},
	radarSchedulerFactory pipelines.RadarSchedulerFactory,
	radarScannerFactory radar.ScannerFactory,
) (http.Handler, error) {
	authValidator := auth.JWTValidator{
		PublicKey: &signingKey.PublicKey,
	}

	getTokenValidator := auth.NewTeamAuthValidator(dbTeamFactory, authValidator)

	checkPipelineAccessHandlerFactory := auth.NewCheckPipelineAccessHandlerFactory(
		pipelineDBFactory,
		teamDBFactory,
	)

	checkBuildReadAccessHandlerFactory := auth.NewCheckBuildReadAccessHandlerFactory(sqlDB)

	checkBuildWriteAccessHandlerFactory := auth.NewCheckBuildWriteAccessHandlerFactory(sqlDB)

	checkWorkerTeamAccessHandlerFactory := auth.NewCheckWorkerTeamAccessHandlerFactory(dbWorkerFactory)

	apiWrapper := wrappa.MultiWrappa{
		wrappa.NewAPIMetricsWrappa(logger),
		wrappa.NewAPIAuthWrappa(
			authValidator,
			getTokenValidator,
			auth.JWTReader{PublicKey: &signingKey.PublicKey},
			checkPipelineAccessHandlerFactory,
			checkBuildReadAccessHandlerFactory,
			checkBuildWriteAccessHandlerFactory,
			checkWorkerTeamAccessHandlerFactory,
		),
		wrappa.NewConcourseVersionWrappa(Version),
	}

	return api.NewHandler(
		logger,
		cmd.ExternalURL.String(),
		apiWrapper,

		auth.NewAuthTokenGenerator(signingKey),
		auth.NewCSRFTokenGenerator(),
		providerFactory,
		cmd.oauthBaseURL(),

		pipelineDBFactory,
		teamDBFactory,
		dbTeamFactory,
		dbPipelineFactory,
		dbWorkerFactory,
		dbVolumeFactory,
		dbContainerFactory,

		sqlDB, // teamserver.TeamDB
		sqlDB, // buildserver.BuildsDB
		sqlDB, // pipes.PipeDB
		sqlDB, // db.PipelinesDB

		cmd.PeerURL.String(),
		buildserver.NewEventHandler,
		drain,

		engine,
		workerClient,
		radarSchedulerFactory,
		radarScannerFactory,

		reconfigurableSink,

		cmd.AuthDuration,

		cmd.isTLSEnabled(),

		cmd.CLIArtifactsDir.Path(),
		Version,
	)
}

type tlsRedirectHandler struct {
	externalHost string
	baseHandler  http.Handler
}

func (h tlsRedirectHandler) ServeHTTP(w http.ResponseWriter, r *http.Request) {
	if r.Method == "GET" || r.Method == "HEAD" {
		u := url.URL{
			Scheme:   "https",
			Host:     h.externalHost,
			Path:     r.URL.Path,
			RawQuery: r.URL.RawQuery,
		}

		http.Redirect(w, r, u.String(), http.StatusMovedPermanently)
	} else {
		h.baseHandler.ServeHTTP(w, r)
	}
}

func (cmd *ATCCommand) constructPipelineSyncer(
	logger lager.Logger,
	sqlDB *db.SQLDB,
	pipelineDBFactory db.PipelineDBFactory,
	dbPipelineFactory dbng.PipelineFactory,
	radarSchedulerFactory pipelines.RadarSchedulerFactory,
) *pipelines.Syncer {
	return pipelines.NewSyncer(
		logger,
		sqlDB,
		pipelineDBFactory,
		dbPipelineFactory,
		func(pipelineDB db.PipelineDB, dbPipeline dbng.Pipeline) ifrit.Runner {
			return grouper.NewParallel(os.Interrupt, grouper.Members{
				{
					pipelineDB.ScopedName("radar"),
					radar.NewRunner(
						logger.Session(pipelineDB.ScopedName("radar")),
						cmd.Developer.Noop,
						radarSchedulerFactory.BuildScanRunnerFactory(pipelineDB, dbPipeline, cmd.ExternalURL.String()),
						pipelineDB,
						1*time.Minute,
					),
				},
				{
					pipelineDB.ScopedName("scheduler"),
					&scheduler.Runner{
						Logger: logger.Session(pipelineDB.ScopedName("scheduler")),

						DB:       pipelineDB,
						Pipeline: dbPipeline,

						Scheduler: radarSchedulerFactory.BuildScheduler(pipelineDB, dbPipeline, cmd.ExternalURL.String()),

						Noop: cmd.Developer.Noop,

						Interval: 10 * time.Second,
					},
				},
			})
		},
	)
}

func (cmd *ATCCommand) appendStaticWorker(
	logger lager.Logger,
	workerFactory dbng.WorkerFactory,
	members []grouper.Member,
) []grouper.Member {
	var resourceTypes []atc.WorkerResourceType
	for t, resourcePath := range cmd.Worker.ResourceTypes {
		resourceTypes = append(resourceTypes, atc.WorkerResourceType{
			Type:  t,
			Image: resourcePath,
		})
	}

	return append(members,
		grouper.Member{
			Name: "static-worker",
			Runner: worker.NewHardcoded(
				logger,
				workerFactory,
				clock.NewClock(),
				cmd.Worker.GardenURL.URL().Host,
				cmd.Worker.BaggageclaimURL.String(),
				resourceTypes,
			),
		},
	)
}

func (cmd *ATCCommand) isTLSEnabled() bool {
	return cmd.TLSBindPort != 0
}<|MERGE_RESOLUTION|>--- conflicted
+++ resolved
@@ -4,11 +4,8 @@
 	"crypto/rand"
 	"crypto/rsa"
 	"crypto/tls"
-<<<<<<< HEAD
+	"database/sql"
 	"encoding/json"
-=======
-	"database/sql"
->>>>>>> e3f39662
 	"errors"
 	"fmt"
 	"io/ioutil"
